--- conflicted
+++ resolved
@@ -48,40 +48,6 @@
     self.executeInstruction((self.opcodes[0x2B][2], (0,), (self, None, newPC)))
 
 
-<<<<<<< HEAD
-=======
-def CPU_LDI(self):
-    # LD A,(HL) - INC HL
-    # LD (HL),A - INC HL
-
-    opcode = hex(0)  # The opcode is irrelevant
-    operands = inst.operands
-    variable = inst.variable
-
-    # logger.info("(Will be split into LD (HL), A and - INC HL)")
-
-    # Split instruction into two parts (LD (HL),A and INC HL)
-    instA = Instruction(opcode,
-                        opcodes.LD,
-                        operands,
-                        variable,
-                        0,
-                        0,
-                        0x77)
-
-    instB = Instruction(opcode,
-                        opcodes.INC,
-                        (operands[1],),
-                        variable,
-                        0,
-                        0,
-                        0x2C)
-
-    self.executeToken(instA)
-    self.executeToken(instB)
-
-
->>>>>>> 05d5f190
 def CPU_INC8(self, r0):
     result = (r0 + 1) & 0xFF
 
