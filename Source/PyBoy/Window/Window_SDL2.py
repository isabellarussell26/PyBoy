--- conflicted
+++ resolved
@@ -2,9 +2,6 @@
 # License: See LICENSE file
 # GitHub: https://github.com/Baekalfen/PyBoy
 #
-
-<<<<<<< HEAD
-=======
 
 try:
     from cython import compiled
@@ -13,7 +10,6 @@
     cythonmode = False
 
 import ctypes
->>>>>>> dcd258cd
 import sdl2
 import sdl2.ext
 from array import array
